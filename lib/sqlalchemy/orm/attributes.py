# attributes.py - manages object attributes
# Copyright (C) 2005, 2006, 2007, 2008, 2009, 2010 Michael Bayer mike_mp@zzzcomputing.com
#
# This module is part of SQLAlchemy and is released under
# the MIT License: http://www.opensource.org/licenses/mit-license.php
"""Defines instrumentation for class attributes and their interaction
with instances.

This module is usually not directly visible to user applications, but
defines a large part of the ORM's interactivity.


"""

import operator
from operator import itemgetter

from sqlalchemy import util, event
from sqlalchemy.orm import interfaces, collections, events
import sqlalchemy.exceptions as sa_exc

mapperutil = util.importlater("sqlalchemy.orm", "util")

PASSIVE_NO_RESULT = util.symbol('PASSIVE_NO_RESULT')
ATTR_WAS_SET = util.symbol('ATTR_WAS_SET')
NO_VALUE = util.symbol('NO_VALUE')
NEVER_SET = util.symbol('NEVER_SET')

# "passive" get settings
# TODO: the True/False values need to be factored out
PASSIVE_NO_INITIALIZE = True #util.symbol('PASSIVE_NO_INITIALIZE')
"""Symbol indicating that loader callables should
   not be fired off, and a non-initialized attribute 
   should remain that way."""

# this is used by backrefs.
PASSIVE_NO_FETCH = util.symbol('PASSIVE_NO_FETCH')
"""Symbol indicating that loader callables should not be fired off.
   Non-initialized attributes should be initialized to an empty value."""

PASSIVE_ONLY_PERSISTENT = util.symbol('PASSIVE_ONLY_PERSISTENT')
"""Symbol indicating that loader callables should only fire off for
persistent objects.

Loads of "previous" values during change events use this flag.
"""

PASSIVE_OFF = False #util.symbol('PASSIVE_OFF')
"""Symbol indicating that loader callables should be executed."""


class QueryableAttribute(interfaces.PropComparator):
    """Base class for class-bound attributes. """
    
    def __init__(self, class_, key, impl=None, 
                        comparator=None, parententity=None):
        self.class_ = class_
        self.key = key
        self.impl = impl
        self.comparator = comparator
        self.parententity = parententity
        
        manager = manager_of_class(class_)
        # manager is None in the case of AliasedClass
        if manager:
            # propagate existing event listeners from 
            # immediate superclass
            for base in manager._bases:
                if key in base:
                    self.dispatch.update(base[key].dispatch)

    dispatch = event.dispatcher(events.AttributeEvents)
    dispatch.dispatch_cls.active_history = False
    
    def get_history(self, instance, **kwargs):
        return self.impl.get_history(instance_state(instance),
                                        instance_dict(instance), **kwargs)

    def __selectable__(self):
        # TODO: conditionally attach this method based on clause_element ?
        return self

    def __clause_element__(self):
        return self.comparator.__clause_element__()

    def label(self, name):
        return self.__clause_element__().label(name)

    def operate(self, op, *other, **kwargs):
        return op(self.comparator, *other, **kwargs)

    def reverse_operate(self, op, other, **kwargs):
        return op(other, self.comparator, **kwargs)

    def hasparent(self, state, optimistic=False):
        return self.impl.hasparent(state, optimistic=optimistic)
    
    def __getattr__(self, key):
        try:
            return getattr(self.comparator, key)
        except AttributeError:
            raise AttributeError(
                    'Neither %r object nor %r object has an attribute %r' % (
                    type(self).__name__, 
                    type(self.comparator).__name__, 
                    key)
            )
        
    def __str__(self):
        return repr(self.parententity) + "." + self.property.key

    @property
    def property(self):
        return self.comparator.property


class InstrumentedAttribute(QueryableAttribute):
    """Class bound instrumented attribute which adds descriptor methods."""

    def __set__(self, instance, value):
        self.impl.set(instance_state(instance), 
                        instance_dict(instance), value, None)

    def __delete__(self, instance):
        self.impl.delete(instance_state(instance), instance_dict(instance))

    def __get__(self, instance, owner):
        if instance is None:
            return self
        return self.impl.get(instance_state(instance),
                                instance_dict(instance))

def create_proxied_attribute(descriptor):
    """Create an QueryableAttribute / user descriptor hybrid.

    Returns a new QueryableAttribute type that delegates descriptor
    behavior and getattr() to the given descriptor.
    """

    class Proxy(QueryableAttribute):
        """A combination of InsturmentedAttribute and a regular descriptor."""

        def __init__(self, key, descriptor, comparator, adapter=None):
            self.key = key
            self.descriptor = descriptor
            self._comparator = comparator
            self.adapter = adapter
            
        @util.memoized_property
        def comparator(self):
            if util.callable(self._comparator):
                self._comparator = self._comparator()
            if self.adapter:
                self._comparator = self._comparator.adapted(self.adapter)
            return self._comparator
        
        def adapted(self, adapter):
            return self.__class__(self.key, self.descriptor,
                                       self._comparator,
                                       adapter)

        def __str__(self):
            return self.key
        
        def __getattr__(self, attribute):
            """Delegate __getattr__ to the original descriptor and/or
            comparator."""
            
            try:
                return getattr(descriptor, attribute)
            except AttributeError:
                try:
                    return getattr(self.comparator, attribute)
                except AttributeError:
                    raise AttributeError(
                    'Neither %r object nor %r object has an attribute %r' % (
                    type(descriptor).__name__, 
                    type(self.comparator).__name__, 
                    attribute)
                    )

    Proxy.__name__ = type(descriptor).__name__ + 'Proxy'

    util.monkeypatch_proxied_specials(Proxy, type(descriptor),
                                      name='descriptor',
                                      from_instance=descriptor)
    return Proxy

class AttributeImpl(object):
    """internal implementation for instrumented attributes."""

    def __init__(self, class_, key,
                    callable_, dispatch, trackparent=False, extension=None,
                    compare_function=None, active_history=False, 
                    parent_token=None, expire_missing=True,
                    **kwargs):
        """Construct an AttributeImpl.

        \class_
          associated class
          
        key
          string name of the attribute

        \callable_
          optional function which generates a callable based on a parent
          instance, which produces the "default" values for a scalar or
          collection attribute when it's first accessed, if not present
          already.

        trackparent
          if True, attempt to track if an instance has a parent attached
          to it via this attribute.

        extension
          a single or list of AttributeExtension object(s) which will
          receive set/delete/append/remove/etc. events.  Deprecated.
          The event package is now used.

        compare_function
          a function that compares two values which are normally
          assignable to this attribute.

        active_history
          indicates that get_history() should always return the "old" value,
          even if it means executing a lazy callable upon attribute change.

        parent_token
          Usually references the MapperProperty, used as a key for
          the hasparent() function to identify an "owning" attribute.
          Allows multiple AttributeImpls to all match a single 
          owner attribute.
          
        expire_missing
          if False, don't add an "expiry" callable to this attribute
          during state.expire_attributes(None), if no value is present 
          for this key.
          
        """
        self.class_ = class_
        self.key = key
        self.callable_ = callable_
        self.dispatch = dispatch
        self.trackparent = trackparent
        self.parent_token = parent_token or self
        if compare_function is None:
            self.is_equal = operator.eq
        else:
            self.is_equal = compare_function
        
        # TODO: pass in the manager here
        # instead of doing a lookup
        attr = manager_of_class(class_)[key]
        
        for ext in util.to_list(extension or []):
            ext._adapt_listener(attr, ext)
            
        if active_history:
            self.dispatch.active_history = True

        self.expire_missing = expire_missing
        
        
    def hasparent(self, state, optimistic=False):
        """Return the boolean value of a `hasparent` flag attached to 
        the given state.

        The `optimistic` flag determines what the default return value
        should be if no `hasparent` flag can be located.

        As this function is used to determine if an instance is an
        *orphan*, instances that were loaded from storage should be
        assumed to not be orphans, until a True/False value for this
        flag is set.

        An instance attribute that is loaded by a callable function
        will also not have a `hasparent` flag.

        """
        return state.parents.get(id(self.parent_token), optimistic)

    def sethasparent(self, state, value):
        """Set a boolean flag on the given item corresponding to
        whether or not it is attached to a parent object via the
        attribute represented by this ``InstrumentedAttribute``.

        """
        state.parents[id(self.parent_token)] = value

    def set_callable(self, state, callable_):
        """Set a callable function for this attribute on the given object.

        This callable will be executed when the attribute is next
        accessed, and is assumed to construct part of the instances
        previously stored state. When its value or values are loaded,
        they will be established as part of the instance's *committed
        state*.  While *trackparent* information will be assembled for
        these instances, attribute-level event handlers will not be
        fired.

        The callable overrides the class level callable set in the
        ``InstrumentedAttribute`` constructor.

        """
        state.callables[self.key] = callable_

    def get_history(self, state, dict_, passive=PASSIVE_OFF):
        raise NotImplementedError()

    def _get_callable(self, state):
        if self.key in state.callables:
            return state.callables[self.key]
        elif self.callable_ is not None:
            return self.callable_(state)
        else:
            return None

    def initialize(self, state, dict_):
        """Initialize the given state's attribute with an empty value."""

        dict_[self.key] = None
        return None

    def get(self, state, dict_, passive=PASSIVE_OFF):
        """Retrieve a value from the given object.

        If a callable is assembled on this object's attribute, and
        passive is False, the callable will be executed and the
        resulting value will be set as the new value for this attribute.
        """

        try:
            return dict_[self.key]
        except KeyError:
            # if no history, check for lazy callables, etc.
            if state.committed_state.get(self.key, NEVER_SET) is NEVER_SET:
                if passive is PASSIVE_NO_INITIALIZE:
                    return PASSIVE_NO_RESULT
                    
                callable_ = self._get_callable(state)
                if callable_ is not None:
                    #if passive is not PASSIVE_OFF:
                    #    return PASSIVE_NO_RESULT
                    value = callable_(passive=passive)
                    if value is PASSIVE_NO_RESULT:
                        return value
                    elif value is not ATTR_WAS_SET:
                        return self.set_committed_value(state, dict_, value)
                    else:
                        if self.key not in dict_:
                            return self.get(state, dict_, passive=passive)
                        return dict_[self.key]

            # Return a new, empty value
            return self.initialize(state, dict_)
    
    def append(self, state, dict_, value, initiator, passive=PASSIVE_OFF):
        self.set(state, dict_, value, initiator, passive=passive)

    def remove(self, state, dict_, value, initiator, passive=PASSIVE_OFF):
        self.set(state, dict_, None, initiator, passive=passive)

    def set(self, state, dict_, value, initiator, passive=PASSIVE_OFF):
        raise NotImplementedError()

    def get_committed_value(self, state, dict_, passive=PASSIVE_OFF):
        """return the unchanged value of this attribute"""

        if self.key in state.committed_state:
            if state.committed_state[self.key] is NO_VALUE:
                return None
            else:
                return state.committed_state.get(self.key)
        else:
            return self.get(state, dict_, passive=passive)

    def set_committed_value(self, state, dict_, value):
        """set an attribute value on the given instance and 'commit' it."""

        state.commit(dict_, [self.key])

        state.callables.pop(self.key, None)
        state.dict[self.key] = value

        return value

class ScalarAttributeImpl(AttributeImpl):
    """represents a scalar value-holding InstrumentedAttribute."""

    accepts_scalar_loader = True
    uses_objects = False
    supports_population = True

    def delete(self, state, dict_):

        # TODO: catch key errors, convert to attributeerror?
        if self.dispatch.active_history:
            old = self.get(state, dict_)
        else:
            old = dict_.get(self.key, NO_VALUE)

        if self.dispatch.on_remove:
            self.fire_remove_event(state, dict_, old, None)
        state.modified_event(dict_, self, False, old)
        del dict_[self.key]

    def get_history(self, state, dict_, passive=PASSIVE_OFF):
        return History.from_attribute(
            self, state, dict_.get(self.key, NO_VALUE))

    def set(self, state, dict_, value, initiator, passive=PASSIVE_OFF):
        if initiator and initiator.parent_token is self.parent_token:
            return

        if self.dispatch.active_history:
            old = self.get(state, dict_)
        else:
            old = dict_.get(self.key, NO_VALUE)

        if self.dispatch.on_set:
            value = self.fire_replace_event(state, dict_, 
                                                value, old, initiator)
        state.modified_event(dict_, self, False, old)
        dict_[self.key] = value

    def fire_replace_event(self, state, dict_, value, previous, initiator):
        for fn in self.dispatch.on_set:
            value = fn(state, value, previous, initiator or self)
        return value

    def fire_remove_event(self, state, dict_, value, initiator):
        for fn in self.dispatch.on_remove:
            fn(state, value, initiator or self)

    @property
    def type(self):
        self.property.columns[0].type


class MutableScalarAttributeImpl(ScalarAttributeImpl):
    """represents a scalar value-holding InstrumentedAttribute, which can
    detect changes within the value itself.

    """

    uses_objects = False
    supports_population = True

    def __init__(self, class_, key, callable_, dispatch,
                    class_manager, copy_function=None,
                    compare_function=None, **kwargs):
        super(ScalarAttributeImpl, self).__init__(
                                            class_, 
                                            key, 
                                            callable_, dispatch,
                                            compare_function=compare_function, 
                                            **kwargs)
        class_manager.mutable_attributes.add(key)
        if copy_function is None:
            raise sa_exc.ArgumentError(
                        "MutableScalarAttributeImpl requires a copy function")
        self.copy = copy_function

    def get_history(self, state, dict_, passive=PASSIVE_OFF):
        if not dict_:
            v = state.committed_state.get(self.key, NO_VALUE)
        else:
            v = dict_.get(self.key, NO_VALUE)
            
        return History.from_attribute(
            self, state, v)

    def check_mutable_modified(self, state, dict_):
        a, u, d = self.get_history(state, dict_)
        return bool(a or d)

    def get(self, state, dict_, passive=PASSIVE_OFF):
        if self.key not in state.mutable_dict:
            ret = ScalarAttributeImpl.get(self, state, dict_, passive=passive)
            if ret is not PASSIVE_NO_RESULT:
                state.mutable_dict[self.key] = ret
            return ret
        else:
            return state.mutable_dict[self.key]

    def delete(self, state, dict_):
        ScalarAttributeImpl.delete(self, state, dict_)
        state.mutable_dict.pop(self.key)

    def set(self, state, dict_, value, initiator, passive=PASSIVE_OFF):
        if initiator and initiator.parent_token is self.parent_token:
            return

        if self.dispatch.on_set:
            old = self.get(state, dict_)
            value = self.fire_replace_event(state, dict_, 
                                            value, old, initiator)

        state.modified_event(dict_, self, True, NEVER_SET)
        dict_[self.key] = value
        state.mutable_dict[self.key] = value


class ScalarObjectAttributeImpl(ScalarAttributeImpl):
    """represents a scalar-holding InstrumentedAttribute, 
       where the target object is also instrumented.

       Adds events to delete/set operations.
       
    """

    accepts_scalar_loader = False
    uses_objects = True
    supports_population = True

    def __init__(self, class_, key, callable_, dispatch,
                    trackparent=False, extension=None, copy_function=None,
                    compare_function=None, **kwargs):
        super(ScalarObjectAttributeImpl, self).__init__(
                                            class_, 
                                            key,
                                            callable_, dispatch, 
                                            trackparent=trackparent, 
                                            extension=extension,
                                            compare_function=compare_function, 
                                            **kwargs)
        if compare_function is None:
            self.is_equal = mapperutil.identity_equal

    def delete(self, state, dict_):
        old = self.get(state, dict_)
        self.fire_remove_event(state, dict_, old, self)
        del dict_[self.key]

    def get_history(self, state, dict_, passive=PASSIVE_OFF):
        if self.key in dict_:
            return History.from_attribute(self, state, dict_[self.key])
        else:
            current = self.get(state, dict_, passive=passive)
            if current is PASSIVE_NO_RESULT:
                return HISTORY_BLANK
            else:
                return History.from_attribute(self, state, current)

    def set(self, state, dict_, value, initiator, passive=PASSIVE_OFF):
        """Set a value on the given InstanceState.

        `initiator` is the ``InstrumentedAttribute`` that initiated the
        ``set()`` operation and is used to control the depth of a circular
        setter operation.

        """
        if initiator and initiator.parent_token is self.parent_token:
            return

        if self.dispatch.active_history:
            old = self.get(state, dict_, passive=PASSIVE_ONLY_PERSISTENT)
        else:
            old = self.get(state, dict_, passive=PASSIVE_NO_FETCH)
        
        value = self.fire_replace_event(state, dict_, value, old, initiator)
        dict_[self.key] = value

    def fire_remove_event(self, state, dict_, value, initiator):
        if self.trackparent and value is not None:
            self.sethasparent(instance_state(value), False)
        
        for fn in self.dispatch.on_remove:
            fn(state, value, initiator or self)

        state.modified_event(dict_, self, False, value)

    def fire_replace_event(self, state, dict_, value, previous, initiator):
        if self.trackparent:
            if (previous is not value and
                previous is not None and
                previous is not PASSIVE_NO_RESULT):
                self.sethasparent(instance_state(previous), False)
        
        for fn in self.dispatch.on_set:
            value = fn(state, value, previous, initiator or self)

        state.modified_event(dict_, self, False, previous)

        if self.trackparent:
            if value is not None:
                self.sethasparent(instance_state(value), True)

        return value


class CollectionAttributeImpl(AttributeImpl):
    """A collection-holding attribute that instruments changes in membership.

    Only handles collections of instrumented objects.

    InstrumentedCollectionAttribute holds an arbitrary, user-specified
    container object (defaulting to a list) and brokers access to the
    CollectionAdapter, a "view" onto that object that presents consistent bag
    semantics to the orm layer independent of the user data implementation.

    """
    accepts_scalar_loader = False
    uses_objects = True
    supports_population = True

    def __init__(self, class_, key, callable_, dispatch,
                    typecallable=None, trackparent=False, extension=None,
                    copy_function=None, compare_function=None, **kwargs):
        super(CollectionAttributeImpl, self).__init__(
                                            class_, 
                                            key, 
                                            callable_, dispatch,
                                            trackparent=trackparent,
                                            extension=extension,
                                            compare_function=compare_function, 
                                            **kwargs)

        if copy_function is None:
            copy_function = self.__copy
        self.copy = copy_function
        self.collection_factory = typecallable

    def __copy(self, item):
        return [y for y in list(collections.collection_adapter(item))]

    def get_history(self, state, dict_, passive=PASSIVE_OFF):
        current = self.get(state, dict_, passive=passive)
        if current is PASSIVE_NO_RESULT:
            return HISTORY_BLANK
        else:
            return History.from_attribute(self, state, current)

    def fire_append_event(self, state, dict_, value, initiator):
        for fn in self.dispatch.on_append:
            value = fn(state, value, initiator or self)

        state.modified_event(dict_, self, True, 
                                NEVER_SET, passive=PASSIVE_NO_INITIALIZE)

        if self.trackparent and value is not None:
            self.sethasparent(instance_state(value), True)

        return value

    def fire_pre_remove_event(self, state, dict_, initiator):
        state.modified_event(dict_, self, True, 
                                NEVER_SET, passive=PASSIVE_NO_INITIALIZE)

    def fire_remove_event(self, state, dict_, value, initiator):
        if self.trackparent and value is not None:
            self.sethasparent(instance_state(value), False)

        for fn in self.dispatch.on_remove:
            fn(state, value, initiator or self)

        state.modified_event(dict_, self, True, 
                                NEVER_SET, passive=PASSIVE_NO_INITIALIZE)

    def delete(self, state, dict_):
        if self.key not in dict_:
            return

        state.modified_event(dict_, self, True, NEVER_SET)

        collection = self.get_collection(state, state.dict)
        collection.clear_with_event()
        # TODO: catch key errors, convert to attributeerror?
        del dict_[self.key]

    def initialize(self, state, dict_):
        """Initialize this attribute with an empty collection."""

        _, user_data = self._initialize_collection(state)
        dict_[self.key] = user_data
        return user_data

    def _initialize_collection(self, state):
        return state.manager.initialize_collection(
            self.key, state, self.collection_factory)

    def append(self, state, dict_, value, initiator, passive=PASSIVE_OFF):
        if initiator and initiator.parent_token is self.parent_token:
            return

        collection = self.get_collection(state, dict_, passive=passive)
        if collection is PASSIVE_NO_RESULT:
            value = self.fire_append_event(state, dict_, value, initiator)
            assert self.key not in dict_, \
                    "Collection was loaded during event handling."
            state.get_pending(self.key).append(value)
        else:
            collection.append_with_event(value, initiator)

    def remove(self, state, dict_, value, initiator, passive=PASSIVE_OFF):
        if initiator and initiator.parent_token is self.parent_token:
            return

        collection = self.get_collection(state, state.dict, passive=passive)
        if collection is PASSIVE_NO_RESULT:
            self.fire_remove_event(state, dict_, value, initiator)
            assert self.key not in dict_, \
                    "Collection was loaded during event handling."
            state.get_pending(self.key).remove(value)
        else:
            collection.remove_with_event(value, initiator)

    def set(self, state, dict_, value, initiator, passive=PASSIVE_OFF):
        """Set a value on the given object.

        `initiator` is the ``InstrumentedAttribute`` that initiated the
        ``set()`` operation and is used to control the depth of a circular
        setter operation.
        """

        if initiator and initiator.parent_token is self.parent_token:
            return

        self._set_iterable(
            state, dict_, value,
            lambda adapter, i: adapter.adapt_like_to_iterable(i))

    def _set_iterable(self, state, dict_, iterable, adapter=None):
        """Set a collection value from an iterable of state-bearers.

        ``adapter`` is an optional callable invoked with a CollectionAdapter
        and the iterable.  Should return an iterable of state-bearing
        instances suitable for appending via a CollectionAdapter.  Can be used
        for, e.g., adapting an incoming dictionary into an iterator of values
        rather than keys.

        """
        # pulling a new collection first so that an adaptation exception does
        # not trigger a lazy load of the old collection.
        new_collection, user_data = self._initialize_collection(state)
        if adapter:
            new_values = list(adapter(new_collection, iterable))
        else:
            new_values = list(iterable)

        old = self.get(state, dict_, passive=PASSIVE_ONLY_PERSISTENT)
        if old is PASSIVE_NO_RESULT:
            old = self.initialize(state, dict_)
        elif old is iterable:
            # ignore re-assignment of the current collection, as happens
            # implicitly with in-place operators (foo.collection |= other)
            return

        state.modified_event(dict_, self, True, old)
        
        old_collection = self.get_collection(state, dict_, old)

        dict_[self.key] = user_data

        collections.bulk_replace(new_values, old_collection, new_collection)
        old_collection.unlink(old)


    def set_committed_value(self, state, dict_, value):
        """Set an attribute value on the given instance and 'commit' it."""

        collection, user_data = self._initialize_collection(state)

        if value:
            for item in value:
                collection.append_without_event(item)

        state.callables.pop(self.key, None)
        state.dict[self.key] = user_data

        state.commit(dict_, [self.key])

        if self.key in state.pending:
            
            # pending items exist.  issue a modified event,
            # add/remove new items.
            state.modified_event(dict_, self, True, user_data)

            pending = state.pending.pop(self.key)
            added = pending.added_items
            removed = pending.deleted_items
            for item in added:
                collection.append_without_event(item)
            for item in removed:
                collection.remove_without_event(item)

        return user_data

    def get_collection(self, state, dict_, 
                            user_data=None, passive=PASSIVE_OFF):
        """Retrieve the CollectionAdapter associated with the given state.

        Creates a new CollectionAdapter if one does not exist.

        """
        if user_data is None:
            user_data = self.get(state, dict_, passive=passive)
            if user_data is PASSIVE_NO_RESULT:
                return user_data

        return getattr(user_data, '_sa_adapter')

class GenericBackrefExtension(interfaces.AttributeExtension):
    """An extension which synchronizes a two-way relationship.

    A typical two-way relationship is a parent object containing a list of
    child objects, where each child object references the parent.  The other
    are two objects which contain scalar references to each other.

    """
    
    active_history = False
    
    def __init__(self, key):
        self.key = key

    def set(self, state, child, oldchild, initiator):
        if oldchild is child:
            return child

        if oldchild is not None and oldchild is not PASSIVE_NO_RESULT:
            # With lazy=None, there's no guarantee that the full collection is
            # present when updating via a backref.
            old_state, old_dict = instance_state(oldchild),\
                                    instance_dict(oldchild)
            impl = old_state.get_impl(self.key)
            try:
                impl.remove(old_state, 
                            old_dict, 
                            state.obj(), 
                            initiator, passive=PASSIVE_NO_FETCH)
            except (ValueError, KeyError, IndexError):
                pass
                
        if child is not None:
            child_state, child_dict = instance_state(child),\
                                        instance_dict(child)
            child_state.get_impl(self.key).append(
                                            child_state, 
                                            child_dict, 
                                            state.obj(), 
                                            initiator, 
                                            passive=PASSIVE_NO_FETCH)
        return child

    def append(self, state, child, initiator):
        child_state, child_dict = instance_state(child), \
                                    instance_dict(child)
        child_state.get_impl(self.key).append(
                                            child_state, 
                                            child_dict, 
                                            state.obj(), 
                                            initiator, 
                                            passive=PASSIVE_NO_FETCH)
        return child

    def remove(self, state, child, initiator):
        if child is not None:
            child_state, child_dict = instance_state(child),\
                                        instance_dict(child)
            child_state.get_impl(self.key).remove(
                                            child_state, 
                                            child_dict, 
                                            state.obj(), 
                                            initiator,
                                            passive=PASSIVE_NO_FETCH)


class History(tuple):
    """A 3-tuple of added, unchanged and deleted values,
    representing the changes which have occured on an instrumented
    attribute.
    
    Each tuple member is an iterable sequence.

    """

    __slots__ = ()

    added = property(itemgetter(0))
    """Return the collection of items added to the attribute (the first tuple
    element)."""
    
    unchanged = property(itemgetter(1))
    """Return the collection of items that have not changed on the attribute
    (the second tuple element)."""
    
    
    deleted = property(itemgetter(2))
    """Return the collection of items that have been removed from the
    attribute (the third tuple element)."""
    
    def __new__(cls, added, unchanged, deleted):
        return tuple.__new__(cls, (added, unchanged, deleted))
    
    def __nonzero__(self):
        return self != HISTORY_BLANK
    
    def empty(self):
        """Return True if this :class:`History` has no changes
        and no existing, unchanged state.
        
        """
        
        return not bool(
                        (self.added or self.deleted)
                        or self.unchanged and self.unchanged != [None]
                    ) 
        
    def sum(self):
        """Return a collection of added + unchanged + deleted."""
        
        return (self.added or []) +\
                (self.unchanged or []) +\
                (self.deleted or [])
    
    def non_deleted(self):
        """Return a collection of added + unchanged."""
        
        return (self.added or []) +\
                (self.unchanged or [])
    
    def non_added(self):
        """Return a collection of unchanged + deleted."""
        
        return (self.unchanged or []) +\
                (self.deleted or [])
    
    def has_changes(self):
        """Return True if this :class:`History` has changes."""
        
        return bool(self.added or self.deleted)
        
    def as_state(self):
        return History(
            [(c is not None and c is not PASSIVE_NO_RESULT)
             and instance_state(c) or None
             for c in self.added],
            [(c is not None and c is not PASSIVE_NO_RESULT)
             and instance_state(c) or None
             for c in self.unchanged],
            [(c is not None and c is not PASSIVE_NO_RESULT)
             and instance_state(c) or None
             for c in self.deleted],
            )
        
    @classmethod
    def from_attribute(cls, attribute, state, current):
        original = state.committed_state.get(attribute.key, NEVER_SET)

        if hasattr(attribute, 'get_collection'):
            current = attribute.get_collection(state, state.dict, current)
            if original is NO_VALUE:
                return cls(list(current), (), ())
            elif original is NEVER_SET:
                return cls((), list(current), ())
            else:
                current_set = util.IdentitySet(current)
                original_set = util.IdentitySet(original)

                # ensure duplicates are maintained
                return cls(
                    [x for x in current if x not in original_set],
                    [x for x in current if x in original_set],
                    [x for x in original if x not in current_set]
                )
        else:
            if current is NO_VALUE:
                if (original is not None and
                    original is not NEVER_SET and
                    original is not NO_VALUE):
                    deleted = [original]
                else:
                    deleted = ()
                return cls((), (), deleted)
            elif original is NO_VALUE:
                return cls([current], (), ())
            elif (original is NEVER_SET or
                  attribute.is_equal(current, original) is True):
                # dont let ClauseElement expressions here trip things up
                return cls((), [current], ())
            else:
                if original is not None:
                    deleted = [original]
                else:
                    deleted = ()
                return cls([current], (), deleted)

HISTORY_BLANK = History(None, None, None)

def get_history(obj, key, **kwargs):
    """Return a :class:`.History` record for the given object 
    and attribute key.
    
    :param obj: an object whose class is instrumented by the
      attributes package.  
    
    :param key: string attribute name.
    
    :param kwargs: Optional keyword arguments currently
      include the ``passive`` flag, which indicates if the attribute should be
      loaded from the database if not already present (:attr:`PASSIVE_NO_FETCH`), and
      if the attribute should be not initialized to a blank value otherwise
      (:attr:`PASSIVE_NO_INITIALIZE`). Default is :attr:`PASSIVE_OFF`.
    
    """
    return get_state_history(instance_state(obj), key, **kwargs)

def get_state_history(state, key, **kwargs):
    return state.get_history(key, **kwargs)

def has_parent(cls, obj, key, optimistic=False):
    """TODO"""
    manager = manager_of_class(cls)
    state = instance_state(obj)
    return manager.has_parent(state, key, optimistic)

def register_attribute(class_, key, **kw):
    comparator = kw.pop('comparator', None)
    parententity = kw.pop('parententity', None)
    doc = kw.pop('doc', None)
    register_descriptor(class_, key, 
                            comparator, parententity, doc=doc)
    register_attribute_impl(class_, key, **kw)
    
def register_attribute_impl(class_, key,         
        uselist=False, callable_=None, 
        useobject=False, mutable_scalars=False, 
        impl_class=None, **kw):
    
    manager = manager_of_class(class_)
    if uselist:
        factory = kw.pop('typecallable', None)
        typecallable = manager.instrument_collection_class(
            key, factory or list)
    else:
        typecallable = kw.pop('typecallable', None)

    dispatch = manager[key].dispatch
    
    if impl_class:
        impl = impl_class(class_, key, typecallable, dispatch, **kw)
    elif uselist:
        impl = CollectionAttributeImpl(class_, key, callable_, dispatch,
                                       typecallable=typecallable, **kw)
    elif useobject:
        impl = ScalarObjectAttributeImpl(class_, key, callable_,
                                        dispatch,**kw)
    elif mutable_scalars:
        impl = MutableScalarAttributeImpl(class_, key, callable_, dispatch,
                                          class_manager=manager, **kw)
    else:
        impl = ScalarAttributeImpl(class_, key, callable_, dispatch, **kw)

    manager[key].impl = impl

    manager.post_configure_attribute(key)

    
def register_descriptor(class_, key, comparator=None, 
                                parententity=None, property_=None, doc=None):
    manager = manager_of_class(class_)

<<<<<<< HEAD
    if proxy_property:
        proxy_type = proxied_attribute_factory(proxy_property)
        descriptor = proxy_type(key, proxy_property, comparator, parententity)
    else:
        descriptor = InstrumentedAttribute(class_, key, comparator=comparator,
=======
    descriptor = InstrumentedAttribute(key, comparator=comparator,
>>>>>>> 6dbf2c33
                                            parententity=parententity)
    
    descriptor.__doc__ = doc
        
    manager.instrument_attribute(key, descriptor)

def unregister_attribute(class_, key):
    manager_of_class(class_).uninstrument_attribute(key)

def init_collection(obj, key):
    """Initialize a collection attribute and return the collection adapter.
    
    This function is used to provide direct access to collection internals
    for a previously unloaded attribute.  e.g.::
        
        collection_adapter = init_collection(someobject, 'elements')
        for elem in values:
            collection_adapter.append_without_event(elem)
    
    For an easier way to do the above, see
     :func:`~sqlalchemy.orm.attributes.set_committed_value`.
    
    obj is an instrumented object instance.  An InstanceState
    is accepted directly for backwards compatibility but 
    this usage is deprecated.
    
    """
    state = instance_state(obj)
    dict_ = state.dict
    return init_state_collection(state, dict_, key)
    
def init_state_collection(state, dict_, key):
    """Initialize a collection attribute and return the collection adapter."""
    
    attr = state.get_impl(key)
    user_data = attr.initialize(state, dict_)
    return attr.get_collection(state, dict_, user_data)

def set_committed_value(instance, key, value):
    """Set the value of an attribute with no history events.
    
    Cancels any previous history present.  The value should be 
    a scalar value for scalar-holding attributes, or
    an iterable for any collection-holding attribute.

    This is the same underlying method used when a lazy loader
    fires off and loads additional data from the database.
    In particular, this method can be used by application code
    which has loaded additional attributes or collections through
    separate queries, which can then be attached to an instance
    as though it were part of its original loaded state.
    
    """
    state, dict_ = instance_state(instance), instance_dict(instance)
    state.get_impl(key).set_committed_value(state, dict_, value)
    
def set_attribute(instance, key, value):
    """Set the value of an attribute, firing history events.
    
    This function may be used regardless of instrumentation
    applied directly to the class, i.e. no descriptors are required.
    Custom attribute management schemes will need to make usage
    of this method to establish attribute state as understood
    by SQLAlchemy.
    
    """
    state, dict_ = instance_state(instance), instance_dict(instance)
    state.get_impl(key).set(state, dict_, value, None)

def get_attribute(instance, key):
    """Get the value of an attribute, firing any callables required.

    This function may be used regardless of instrumentation
    applied directly to the class, i.e. no descriptors are required.
    Custom attribute management schemes will need to make usage
    of this method to make usage of attribute state as understood
    by SQLAlchemy.
    
    """
    state, dict_ = instance_state(instance), instance_dict(instance)
    return state.get_impl(key).get(state, dict_)

def del_attribute(instance, key):
    """Delete the value of an attribute, firing history events.

    This function may be used regardless of instrumentation
    applied directly to the class, i.e. no descriptors are required.
    Custom attribute management schemes will need to make usage
    of this method to establish attribute state as understood
    by SQLAlchemy.
    
    """
    state, dict_ = instance_state(instance), instance_dict(instance)
    state.get_impl(key).delete(state, dict_)
<|MERGE_RESOLUTION|>--- conflicted
+++ resolved
@@ -1061,15 +1061,7 @@
                                 parententity=None, property_=None, doc=None):
     manager = manager_of_class(class_)
 
-<<<<<<< HEAD
-    if proxy_property:
-        proxy_type = proxied_attribute_factory(proxy_property)
-        descriptor = proxy_type(key, proxy_property, comparator, parententity)
-    else:
-        descriptor = InstrumentedAttribute(class_, key, comparator=comparator,
-=======
-    descriptor = InstrumentedAttribute(key, comparator=comparator,
->>>>>>> 6dbf2c33
+    descriptor = InstrumentedAttribute(class_, key, comparator=comparator,
                                             parententity=parententity)
     
     descriptor.__doc__ = doc
